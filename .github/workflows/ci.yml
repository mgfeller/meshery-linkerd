--- conflicted
+++ resolved
@@ -35,11 +35,7 @@
       uses: actions/setup-go@v1
       with:
         go-version: ${{ secrets.GO_VERSION }}
-<<<<<<< HEAD
-    - run: GOPROXY=direct GOSUMDB=off GO111MODULE=on go build 
-=======
     - run: GOPROXY=direct GOSUMDB=off GO111MODULE=on go get -u github.com/kisielk/errcheck; /home/runner/go/bin/errcheck ./...
->>>>>>> 11b4b229
   static_check:
     name: Static check
     runs-on: ubuntu-latest
@@ -52,11 +48,7 @@
       uses: actions/setup-go@v1
       with:
         go-version: ${{ secrets.GO_VERSION }}
-<<<<<<< HEAD
-    - run: GOPROXY=direct GOSUMDB=off GO111MODULE=on go build # https://staticcheck.io/docs/checks
-=======
     - run: GOPROXY=direct GOSUMDB=off GO111MODULE=on go get -u honnef.co/go/tools/cmd/staticcheck; /home/runner/go/bin/staticcheck -checks all ./... # https://staticcheck.io/docs/checks
->>>>>>> 11b4b229
   vet:
     name: Vet
     runs-on: ubuntu-latest
@@ -69,11 +61,7 @@
       uses: actions/setup-go@v1
       with:
         go-version: ${{ secrets.GO_VERSION }}
-<<<<<<< HEAD
-    - run: GOPROXY=direct GOSUMDB=off GO111MODULE=on go build 
-=======
     - run: GOPROXY=direct GOSUMDB=off GO111MODULE=on go vet ./...
->>>>>>> 11b4b229
   sec_check:
     name: Security check
     runs-on: ubuntu-latest
@@ -86,24 +74,6 @@
       uses: actions/setup-go@v1
       with:
         go-version: ${{ secrets.GO_VERSION }}
-<<<<<<< HEAD
-    - run: GOPROXY=direct GOSUMDB=off GO111MODULE=on go build  # https://github.com/securego/gosec
-  tests:
-    # needs: [lint, error_check, static_check, vet, sec_check]
-    name: Tests
-    runs-on: ubuntu-latest
-    steps:
-    - name: Check out code
-      uses: actions/checkout@master
-      with:
-        fetch-depth: 1
-    - name: Setup Go
-      uses: actions/setup-go@v1
-      with:
-        go-version: ${{ secrets.GO_VERSION }}
-    - run: GOPROXY=direct GOSUMDB=off GO111MODULE=on go test ./...
-
-=======
     - run: GOPROXY=direct GOSUMDB=off GO111MODULE=on go get github.com/securego/gosec/cmd/gosec; /home/runner/go/bin/gosec ./... # https://github.com/securego/gosec
   tests:
      # needs: [lint, error_check, static_check, vet, sec_check]
@@ -119,7 +89,6 @@
        with:
         go-version: ${{ secrets.GO_VERSION }}
      - run: GOPROXY=direct GOSUMDB=off GO111MODULE=on go test ./...
->>>>>>> 11b4b229
   build:
     name: Build check
     runs-on: ubuntu-latest
