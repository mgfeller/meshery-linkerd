// Copyright 2019 Layer5.io
//
// Licensed under the Apache License, Version 2.0 (the "License");
// you may not use this file except in compliance with the License.
// You may obtain a copy of the License at
//
//     http://www.apache.org/licenses/LICENSE-2.0
//
// Unless required by applicable law or agreed to in writing, software
// distributed under the License is distributed on an "AS IS" BASIS,
// WITHOUT WARRANTIES OR CONDITIONS OF ANY KIND, either express or implied.
// See the License for the specific language governing permissions and
// limitations under the License.

package linkerd

import (
	"bytes"
	"encoding/json"
	"fmt"
	"io"
	"io/ioutil"
	"net/http"
	"os"
	"os/exec"
	"path"
	"runtime"
	"strings"
	"time"

	"github.com/pkg/errors"
	"github.com/sirupsen/logrus"
)

const (
	repoURL              = "https://api.github.com/repos/linkerd/linkerd2/releases/latest"
	emojivotoInstallFile = "https://run.linkerd.io/emojivoto.yml"
	booksAppInstallFile  = "https://run.linkerd.io/booksapp.yml"

	cachePeriod = 1 * time.Hour
)

var (
<<<<<<< HEAD
	//URLSuffix          = "-" + runtime.GOOS
=======
	URLSuffix          = "-" + runtime.GOOS //defining URLSuffix
>>>>>>> 6f9f675b
	localFile          = path.Join(os.TempDir(), "linkerd-cli")
	emojivotoLocalFile = path.Join(os.TempDir(), "emojivoto.yml")
	booksAppLocalFile  = path.Join(os.TempDir(), "booksapp.yml")
)

// APIInfo is used to store individual response from GitHub release call
type APIInfo struct {
	TagName    string   `json:"tag_name,omitempty"`
	PreRelease bool     `json:"prerelease,omitempty"`
	Assets     []*Asset `json:"assets,omitempty"`
}

// Asset is used to store the individual asset data as part of a release
type Asset struct {
	Name        string `json:"name,omitempty"`
	State       string `json:"state,omitempty"`
	DownloadURL string `json:"browser_download_url,omitempty"`
}

func (iClient *Client) getLatestReleaseURL() error {

	if iClient.linkerdReleaseDownloadURL == "" || time.Since(iClient.linkerdReleaseUpdatedAt) > cachePeriod {
		logrus.Debugf("API info url: %s", repoURL)
		resp, err := http.Get(repoURL)
		if err != nil {
			err = errors.Wrapf(err, "error getting latest version info")
			logrus.Error(err)
			return err
		}
		defer resp.Body.Close()

		if resp.StatusCode != http.StatusOK {
			err = fmt.Errorf("unable to fetch release info due to an unexpected status code: %d", resp.StatusCode)
			logrus.Error(err)
			return err
		}

		body, err := ioutil.ReadAll(resp.Body)
		if err != nil {
			err = errors.Wrapf(err, "error parsing response body")
			logrus.Error(err)
			return err
		}
		// logrus.Debugf("Raw api info: %s", body)
		result := &APIInfo{}
		err = json.Unmarshal(body, result)
		if err != nil {
			err = errors.Wrapf(err, "error unmarshalling response body")
			logrus.Error(err)
			return err
		}
		logrus.Debugf("retrieved api info: %+#v", result)
		if result != nil && result.Assets != nil && len(result.Assets) > 0 {
			for _, asset := range result.Assets {
				if strings.HasSuffix(asset.Name, URLSuffix) {
					iClient.linkerdReleaseVersion = strings.Replace(asset.Name, URLSuffix, "", -1)
					iClient.linkerdReleaseDownloadURL = asset.DownloadURL
					iClient.linkerdReleaseUpdatedAt = time.Now()
					return nil
				}
			}
		}
		err = errors.New("unable to extract the download URL")
		logrus.Error(err)
		return err
	}
	return nil
}

func (iClient *Client) downloadFile(urlToDownload, localFile string) error {
	dFile, err := os.Create(localFile)
	if err != nil {
		err = errors.Wrapf(err, "unable to create a file on the filesystem at %s", localFile)
		logrus.Error(err)
		return err
	}
	defer dFile.Close()

	resp, err := http.Get(urlToDownload)
	if err != nil {
		err = errors.Wrapf(err, "unable to download the file from URL: %s", iClient.linkerdReleaseDownloadURL)
		logrus.Error(err)
		return err
	}
	defer resp.Body.Close()

	if resp.StatusCode != http.StatusOK {
		err = fmt.Errorf("unable to download the file from URL: %s, status: %s", iClient.linkerdReleaseDownloadURL, resp.Status)
		logrus.Error(err)
		return err
	}

	_, err = io.Copy(dFile, resp.Body)
	if err != nil {
		err = errors.Wrapf(err, "unable to write the downloaded file to the file system at %s", localFile)
		logrus.Error(err)
		return err
	}
	err = os.Chmod(localFile, 0755)
	if err != nil {
		err = errors.Wrapf(err, "unable to change permission on %s", localFile)
		logrus.Error(err)
		return err
	}
	return nil
}

func (iClient *Client) downloadLinkerd() error {
	logrus.Debug("preparing to download the latest linkerd release")
	err := iClient.getLatestReleaseURL()
	if err != nil {
		return err
	}
	fileName := iClient.linkerdReleaseVersion
	downloadURL := iClient.linkerdReleaseDownloadURL
	logrus.Debugf("retrieved latest file name: %s and download url: %s", fileName, downloadURL)

	proceedWithDownload := true

	lFileStat, err := os.Stat(localFile)
	if err == nil {
		if time.Since(lFileStat.ModTime()) > cachePeriod {
			proceedWithDownload = true
		} else {
			proceedWithDownload = false
		}
	}

	if proceedWithDownload {
		if err = iClient.downloadFile(downloadURL, localFile); err != nil {
			return err
		}
		logrus.Debug("package successfully downloaded . . .")
	}
	return nil
}

func (iClient *Client) execute(command ...string) (string, string, error) {
	err := iClient.downloadLinkerd()
	if err != nil {
		return "", "", err
	}
	logrus.Debugf("checking if install file exists at path: %s", localFile)
	_, err = os.Stat(localFile)
	if err != nil {

	}
	// fileContents, err := ioutil.ReadFile(installFileLoc)
	// if err != nil {
	// 	err = errors.Wrap(err, "unable to read file")
	// 	logrus.Error(err)
	// 	return "", err
	// }
	// return string(fileContents), nil

	// TODO: execute
	logrus.Debugf("command to be executed: %s %v", localFile, command)
	cmd := exec.Command(localFile, command...)
	var outb, errb bytes.Buffer
	cmd.Stdout = &outb
	cmd.Stderr = &errb
	// err = cmd.Run()
	cmd.Run()
	// if err != nil {
	// 	err = errors.Wrapf(err, "error while executing requested command")
	// 	logrus.Error(err)
	// 	return "", "", err
	// }
	logrus.Debugf("Received output: %s", outb.String())
	logrus.Debugf("Received error: %s", errb.String())
	return outb.String(), errb.String(), nil
}

/*
func (iClient *Client) getEmojivotoYAML(inject bool) (string, error) {


	// proceedWithDownload := true

	// lFileStat, err := os.Stat(emojivotoLocalFile)
	// if err == nil {
	// 	if time.Since(lFileStat.ModTime()) > cachePeriod {
	// 		proceedWithDownload = true
	// 	} else {
	// 		proceedWithDownload = false
	// 	}
	// }

	// if proceedWithDownload {
	// 	if err = iClient.downloadFile(emojivotoInstallFile, emojivotoLocalFile); err != nil {
	// 		return "", err
	// 	}
	// 	logrus.Debug("package successfully downloaded . . .")
	// }

	// if inject {
	// 	output, er, err := iClient.Execute("inject", "--verbose", emojivotoLocalFile)
	// 	if er != "" {
	// 		err = fmt.Errorf("received error while attempting to inject sidecar config: %s", er)
	// 		logrus.Error(err)
	// 		return "", err
	// 	}
	// 	if err != nil {
	// 		err = errors.Wrapf(err, "received error while attempting to inject sidecar config")
	// 		logrus.Error(err)
	// 		return "", err
	// 	}
	// 	return output, err
	// }
	// b, err := ioutil.ReadFile(emojivotoLocalFile)
	return string(b), err
}
*/

func (iClient *Client) getYAML(remoteURL, localFile string) (string, error) {

	proceedWithDownload := true

	lFileStat, err := os.Stat(localFile)
	if err == nil {
		if time.Since(lFileStat.ModTime()) > cachePeriod {
			proceedWithDownload = true
		} else {
			proceedWithDownload = false
		}
	}

	if proceedWithDownload {
		if err = iClient.downloadFile(remoteURL, localFile); err != nil {
			return "", err
		}
		logrus.Debug("file successfully downloaded . . .")
	}

	b, err := ioutil.ReadFile(localFile)
	return string(b), err
}<|MERGE_RESOLUTION|>--- conflicted
+++ resolved
@@ -40,12 +40,8 @@
 	cachePeriod = 1 * time.Hour
 )
 
-var (
-<<<<<<< HEAD
-	//URLSuffix          = "-" + runtime.GOOS
-=======
+var ( 
 	URLSuffix          = "-" + runtime.GOOS //defining URLSuffix
->>>>>>> 6f9f675b
 	localFile          = path.Join(os.TempDir(), "linkerd-cli")
 	emojivotoLocalFile = path.Join(os.TempDir(), "emojivoto.yml")
 	booksAppLocalFile  = path.Join(os.TempDir(), "booksapp.yml")
