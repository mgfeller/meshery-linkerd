--- conflicted
+++ resolved
@@ -41,11 +41,7 @@
 )
 
 var (
-<<<<<<< HEAD
-	URLSuffix          = "-" + runtime.GOOS //declearning URLSuffix 
-=======
 	URLSuffix          = "-" + runtime.GOOS //defining URLSuffix
->>>>>>> feac8b8a
 	localFile          = path.Join(os.TempDir(), "linkerd-cli")
 	emojivotoLocalFile = path.Join(os.TempDir(), "emojivoto.yml")
 	booksAppLocalFile  = path.Join(os.TempDir(), "booksapp.yml")
